--- conflicted
+++ resolved
@@ -23,12 +23,17 @@
 import runtime.imports._
 import runtime.trace._
 import runtime.wasi.Wasi
+
 import cats.effect._
 import cats.implicits._
+
 import com.monovore.decline._
 import com.monovore.decline.effect._
+
 import io.odin._
+
 import fs2._
+
 import java.util.logging.{Formatter, LogRecord}
 import java.nio.file._
 import java.util.concurrent.TimeUnit
@@ -121,11 +126,7 @@
     for {
       start <- Clock[IO].monotonic(TimeUnit.NANOSECONDS)
       res <- io
-<<<<<<< HEAD
       end <- Clock[IO].monotonic(TimeUnit.NANOSECONDS)
-=======
-      end <- Clock[IO]monotonic(TimeUnit.NANOSECONDS)
->>>>>>> 33800473
       _ <- logger.info(s"Execution took ${end - start}ns")
     } yield res
 
