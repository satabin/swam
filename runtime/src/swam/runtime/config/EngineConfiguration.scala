/*
 * Copyright 2018 Lucas Satabin
 *
 * Licensed under the Apache License, Version 2.0 (the "License");
 * you may not use this file except in compliance with the License.
 * You may obtain a copy of the License at
 *
 *     http://www.apache.org/licenses/LICENSE-2.0
 *
 * Unless required by applicable law or agreed to in writing, software
 * distributed under the License is distributed on an "AS IS" BASIS,
 * WITHOUT WARRANTIES OR CONDITIONS OF ANY KIND, either express or implied.
 * See the License for the specific language governing permissions and
 * limitations under the License.
 */

package swam
package runtime
package config

import util._

import enumeratum._
import enumeratum.EnumEntry._

/** Holds all the
  * configurable values.
  *
  * @param stack Configures how the stack behaves.
  * @param data Configures how the data part behaves.
  */
<<<<<<< HEAD
case class EngineConfiguration(useLowLevelAsm: Boolean,
                               compiler: CompilerConfiguration,
                               stack: StackConfiguration,
                               data: DataConfiguration,
                               tracer: TraceConfiguration)
=======
case class EngineConfiguration(compiler: CompilerConfiguration, stack: StackConfiguration, data: DataConfiguration)
>>>>>>> f06882f0

case class CompilerConfiguration(byteOrder: ConfiguredByteOrder)

sealed trait ConfiguredByteOrder extends EnumEntry with Hyphencase

object ConfiguredByteOrder extends Enum[ConfiguredByteOrder] {

  def values = findValues

  case object LittleEndian extends ConfiguredByteOrder
  case object BigEndian extends ConfiguredByteOrder
  case object Native extends ConfiguredByteOrder
}

case class DataConfiguration(onHeap: Boolean, hardMax: MemorySize)

<<<<<<< HEAD
case class HighLevelStackConfiguration(size: Information, callDepth: Int)

case class TraceConfiguration(var handler: HandlerType,
                              filter: String,
                              level: String,
                              fileHandler: TracerFileHandlerCondiguration,
                              socketHandler: SocketHanndlerCondiguration,
                              custom: CustomTracerConfiguration)

case class TracerFileHandlerCondiguration(var pattern: String, append: Boolean, folder: String);
case class SocketHanndlerCondiguration(host: String, port: Int);
case class CustomTracerConfiguration(className: String)

sealed trait HandlerType extends EnumEntry with Hyphencase

object HandlerType extends Enum[HandlerType] {

  def values = findValues

  case object Console extends HandlerType
  case object File extends HandlerType
  case object None extends HandlerType
  case object Custom extends HandlerType
  case object Socket extends HandlerType
}
=======
case class StackConfiguration(size: MemorySize)
>>>>>>> f06882f0
<|MERGE_RESOLUTION|>--- conflicted
+++ resolved
@@ -29,15 +29,7 @@
   * @param stack Configures how the stack behaves.
   * @param data Configures how the data part behaves.
   */
-<<<<<<< HEAD
-case class EngineConfiguration(useLowLevelAsm: Boolean,
-                               compiler: CompilerConfiguration,
-                               stack: StackConfiguration,
-                               data: DataConfiguration,
-                               tracer: TraceConfiguration)
-=======
 case class EngineConfiguration(compiler: CompilerConfiguration, stack: StackConfiguration, data: DataConfiguration)
->>>>>>> f06882f0
 
 case class CompilerConfiguration(byteOrder: ConfiguredByteOrder)
 
@@ -54,32 +46,4 @@
 
 case class DataConfiguration(onHeap: Boolean, hardMax: MemorySize)
 
-<<<<<<< HEAD
-case class HighLevelStackConfiguration(size: Information, callDepth: Int)
-
-case class TraceConfiguration(var handler: HandlerType,
-                              filter: String,
-                              level: String,
-                              fileHandler: TracerFileHandlerCondiguration,
-                              socketHandler: SocketHanndlerCondiguration,
-                              custom: CustomTracerConfiguration)
-
-case class TracerFileHandlerCondiguration(var pattern: String, append: Boolean, folder: String);
-case class SocketHanndlerCondiguration(host: String, port: Int);
-case class CustomTracerConfiguration(className: String)
-
-sealed trait HandlerType extends EnumEntry with Hyphencase
-
-object HandlerType extends Enum[HandlerType] {
-
-  def values = findValues
-
-  case object Console extends HandlerType
-  case object File extends HandlerType
-  case object None extends HandlerType
-  case object Custom extends HandlerType
-  case object Socket extends HandlerType
-}
-=======
-case class StackConfiguration(size: MemorySize)
->>>>>>> f06882f0
+case class StackConfiguration(size: MemorySize)