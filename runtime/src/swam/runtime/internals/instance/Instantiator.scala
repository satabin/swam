/*
 * Copyright 2018 Lucas Satabin
 *
 * Licensed under the Apache License, Version 2.0 (the "License");
 * you may not use this file except in compliance with the License.
 * You may obtain a copy of the License at
 *
 *     http://www.apache.org/licenses/LICENSE-2.0
 *
 * Unless required by applicable law or agreed to in writing, software
 * distributed under the License is distributed on an "AS IS" BASIS,
 * WITHOUT WARRANTIES OR CONDITIONS OF ANY KIND, either express or implied.
 * See the License for the specific language governing permissions and
 * limitations under the License.
 */

package swam
package runtime
package internals
package instance

import imports._
import compiler._
import trace._

import cats.effect._
import cats.implicits._

<<<<<<< HEAD
import runtime._

import scala.language.higherKinds

private[runtime] class Instantiator[F[_]](engine: Engine[F], tracer: Tracer)(implicit F: Async[F]) {
=======
private[runtime] class Instantiator[F[_]](engine: Engine[F])(implicit F: Async[F]) {
>>>>>>> 8d587657

  private val interpreter = engine.interpreter
  private val dataOnHeap = engine.conf.data.onHeap
  private val dataHardMax = engine.conf.data.hardMax

  def instantiate(module: Module[F], imports: Imports[F]): F[Instance[F]] = {
    for {
      // check and order the imports
      imports <- check(module.imports, imports)
      // now initialize the globals
      globals <- initialize(module.globals, imports)
      // allocate the module
      instance <- allocate(module, globals, imports)
      // we now have a fresh instance with imports and exports all wired, and various memory areas allocated, time to initialize and start it
      _ <- instance.init
    } yield instance
  }

  private def check(mimports: Vector[Import], provided: Imports[F]): F[Vector[Interface[F, Type]]] =
    F.tailRecM((0, Vector.empty[Interface[F, Type]])) {
      case (idx, acc) =>
        if (idx >= mimports.size) {
          F.pure(Right(acc))
        } else {
          val imp = mimports(idx)
          provided.find(imp.moduleName, imp.fieldName).flatMap { provided =>
            if (provided.tpe <:< imp.tpe)
              F.pure(Left((idx + 1, acc :+ provided)))
            else
              F.raiseError(new LinkException(s"Expected import of type ${imp.tpe} but got ${provided.tpe}"))
          }
        }
    }

  private def initialize(globals: Vector[CompiledGlobal[F]],
                         imports: Vector[Interface[F, Type]]): F[Vector[GlobalInstance[F]]] = {
    val impglobals = imports.collect {
      case g: Global[F] => g
    }
    val inst = new Instance[F](null, interpreter)
    inst.globals = impglobals
    F.tailRecM((0, Vector.empty[GlobalInstance[F]])) {
      case (idx, acc) =>
        if (idx >= globals.size)
          F.pure(Right(acc))
        else
          globals(idx) match {
            case CompiledGlobal(tpe, init) =>
              interpreter.interpretInit(tpe.tpe, init, inst).flatMap { ret =>
                val i = new GlobalInstance[F](tpe)
                i.rawset(ret.get)
                F.pure(Left((idx + 1, acc :+ i)))
              }
          }
    }
  }

  private def allocate(module: Module[F],
                       globals: Vector[GlobalInstance[F]],
                       imports: Vector[Interface[F, Type]]): F[Instance[F]] = {

    val instance = new Instance[F](module, interpreter)

    val (ifunctions, iglobals, itables, imemories) = imports.foldLeft(
      (Vector.empty[Function[F]], Vector.empty[Global[F]], Vector.empty[Table[F]], Vector.empty[Memory[F]])) {
      case ((ifunctions, iglobals, itables, imemories), f: Function[F]) =>
        (ifunctions :+ f, iglobals, itables, imemories)
      case ((ifunctions, iglobals, itables, imemories), g: Global[F]) =>
        (ifunctions, iglobals :+ g, itables, imemories)
      case ((ifunctions, iglobals, itables, imemories), t: Table[F]) =>
        (ifunctions, iglobals, itables :+ t, imemories)
      case ((ifunctions, iglobals, itables, imemories), m: Memory[F]) =>
        (ifunctions, iglobals, itables, imemories :+ m)
    }
    instance.funcs = ifunctions ++ module.functions.map {
      case CompiledFunction(tpe, locals, code) =>
        new FunctionInstance[F](tpe, locals, code, instance)
    }
    instance.globals = iglobals ++ globals
    instance.tables = itables ++ module.tables.map {
      case TableType(_, limits) => new TableInstance[F](limits.min, limits.max)
    }
    instance.memories = imemories ++ module.memories.map {
<<<<<<< HEAD
      case MemType(limits) =>
        new MemoryInstance[F](limits.min, limits.max, dataOnHeap, dataHardMax.toBytes.toInt, tracer)
=======
      case MemType(limits) => new MemoryInstance[F](limits.min, limits.max, dataOnHeap, dataHardMax.bytes.toInt)
    }
    // trace memory acceses if tracer exists
    engine.tracer.foreach { tracer =>
      instance.memories = instance.memories.map(TracingMemory(_, tracer))
>>>>>>> 8d587657
    }
    instance.exps = module.exports.map {
      case Export.Function(name, tpe, idx) => (name, instance.funcs(idx))
      case Export.Global(name, tpe, idx)   => (name, instance.globals(idx))
      case Export.Table(name, tpe, idx)    => (name, instance.tables(idx))
      case Export.Memory(name, tpe, idx)   => (name, instance.memories(idx))
    }.toMap
    F.pure(instance)
  }

}<|MERGE_RESOLUTION|>--- conflicted
+++ resolved
@@ -26,15 +26,7 @@
 import cats.effect._
 import cats.implicits._
 
-<<<<<<< HEAD
-import runtime._
-
-import scala.language.higherKinds
-
-private[runtime] class Instantiator[F[_]](engine: Engine[F], tracer: Tracer)(implicit F: Async[F]) {
-=======
 private[runtime] class Instantiator[F[_]](engine: Engine[F])(implicit F: Async[F]) {
->>>>>>> 8d587657
 
   private val interpreter = engine.interpreter
   private val dataOnHeap = engine.conf.data.onHeap
@@ -118,16 +110,11 @@
       case TableType(_, limits) => new TableInstance[F](limits.min, limits.max)
     }
     instance.memories = imemories ++ module.memories.map {
-<<<<<<< HEAD
-      case MemType(limits) =>
-        new MemoryInstance[F](limits.min, limits.max, dataOnHeap, dataHardMax.toBytes.toInt, tracer)
-=======
       case MemType(limits) => new MemoryInstance[F](limits.min, limits.max, dataOnHeap, dataHardMax.bytes.toInt)
     }
     // trace memory acceses if tracer exists
     engine.tracer.foreach { tracer =>
       instance.memories = instance.memories.map(TracingMemory(_, tracer))
->>>>>>> 8d587657
     }
     instance.exps = module.exports.map {
       case Export.Function(name, tpe, idx) => (name, instance.funcs(idx))
