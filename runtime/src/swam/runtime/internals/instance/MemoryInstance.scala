/*
 * Copyright 2018 Lucas Satabin
 *
 * Licensed under the Apache License, Version 2.0 (the "License");
 * you may not use this file except in compliance with the License.
 * You may obtain a copy of the License at
 *
 *     http://www.apache.org/licenses/LICENSE-2.0
 *
 * Unless required by applicable law or agreed to in writing, software
 * distributed under the License is distributed on an "AS IS" BASIS,
 * WITHOUT WARRANTIES OR CONDITIONS OF ANY KIND, either express or implied.
 * See the License for the specific language governing permissions and
 * limitations under the License.
 */

package swam
package runtime
package internals
package instance

import cats.effect._

import java.nio.{ByteBuffer, ByteOrder}

<<<<<<< HEAD
import scala.language.higherKinds

private[runtime] class MemoryInstance[F[_]](min: Int, max: Option[Int], onHeap: Boolean, hardMax: Int, tracer: Tracer)(
=======
private[runtime] class MemoryInstance[F[_]](min: Int, max: Option[Int], onHeap: Boolean, hardMax: Int)(
>>>>>>> 8d587657
    implicit F: Async[F])
    extends Memory[F] {

  val tpe = MemType(Limits(min, max))

  var buffer = allocate(min * pageSize)

  def allocate(size: Int) = {
    val buffer =
      if (onHeap)
        ByteBuffer.allocate(size)
      else
        ByteBuffer.allocateDirect(size)

    tracer.traceEvent("msize", size)
    buffer.order(ByteOrder.LITTLE_ENDIAN)
    buffer
  }

  def size = buffer.capacity

  def unsafeWriteByte(idx: Int, v: Byte) = {
    tracer.traceEvent("mwrite", "i8", idx, v)
    buffer.put(idx, v)
  }

  def unsafeReadByte(idx: Int) = {
    val r = buffer.get(idx)
    tracer.traceEvent("mread", "i8", idx, r)
    r
  }

  def unsafeWriteShort(idx: Int, v: Short) = {
    buffer.putShort(idx, v)
    tracer.traceEvent("mwrite", "i16", idx, v)
  }

  def unsafeReadShort(idx: Int) = {
    val r = buffer.getShort(idx)
    tracer.traceEvent("mread", "i16", idx, r)
    r
  }

  def unsafeWriteInt(idx: Int, v: Int) = {
    buffer.putInt(idx, v)
    tracer.traceEvent("mwrite", "i32", idx, v)
  }

  def unsafeReadInt(idx: Int) = {
    val r = buffer.getInt(idx)
    tracer.traceEvent("mwrite", "i32", idx, r)
    r
  }

  def unsafeWriteLong(idx: Int, v: Long) = {
    buffer.putLong(idx, v)
    tracer.traceEvent("mwrite", "i64", idx, v)
  }

  def unsafeReadLong(idx: Int) = {
    val r = buffer.getLong(idx)
    tracer.traceEvent("mread", "i32", idx, r)
    r
  }

  def unsafeWriteFloat(idx: Int, v: Float) = {
    buffer.putFloat(idx, v)
    tracer.traceEvent("mwrite", "f32", idx, v)
  }

  def unsafeReadFloat(idx: Int) = {
    val r = buffer.getFloat(idx)
    tracer.traceEvent("mread", "f32", idx, r)
    r
  }

  def unsafeWriteDouble(idx: Int, v: Double) = {
    buffer.putDouble(idx, v)
    tracer.traceEvent("mwrite", "f64", idx, v)
  }

  def unsafeReadDouble(idx: Int) = {
    val r = buffer.getDouble(idx)
    tracer.traceEvent("mread", "f64", idx, r)
    r
  }

  def unsafeGrow(by: Int) =
    try {
      val newSize = StrictMath.addExact(size, StrictMath.multiplyExact(by, pageSize))
      check(newSize) && doGrow(newSize)
    } catch {
      case _: ArithmeticException => false
    }

  def doGrow(size: Int): Boolean = {

    tracer.traceEvent("mgrow", size)
    val old = buffer
    buffer = allocate(size)
    old.position(0)
    buffer.put(old)
    true
  }

  def check(size: Long): Boolean =
    max match {
      case Some(max) => size <= max * pageSize
      case None      => size <= hardMax * pageSize
    }

  def unsafeWriteBytes(idx: Int, bytes: ByteBuffer) = {
    bytes.mark()
    buffer.position(idx)
    buffer.put(bytes)
    bytes.reset()
  }

}<|MERGE_RESOLUTION|>--- conflicted
+++ resolved
@@ -23,13 +23,7 @@
 
 import java.nio.{ByteBuffer, ByteOrder}
 
-<<<<<<< HEAD
-import scala.language.higherKinds
-
-private[runtime] class MemoryInstance[F[_]](min: Int, max: Option[Int], onHeap: Boolean, hardMax: Int, tracer: Tracer)(
-=======
 private[runtime] class MemoryInstance[F[_]](min: Int, max: Option[Int], onHeap: Boolean, hardMax: Int)(
->>>>>>> 8d587657
     implicit F: Async[F])
     extends Memory[F] {
 
