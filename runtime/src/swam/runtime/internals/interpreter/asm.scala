--- conflicted
+++ resolved
@@ -49,8 +49,6 @@
   def execute(t: Frame[F]): Continuation[F]
 }
 
-<<<<<<< HEAD
-=======
 class InstructionWrapper[F[_]](var id: Int,
                                val inner: AsmInst[F],
                                val listener: InstructionListener[F],
@@ -66,67 +64,12 @@
   }
 }
 
->>>>>>> f236d9c8
 sealed trait Continuation[+F[_]]
 case object Continue extends Continuation[Nothing]
 case class Suspend[F[_]](res: F[Vector[Long]]) extends Continuation[F]
 case class Done(res: Vector[Long]) extends Continuation[Nothing]
 
 class Asm[F[_]](implicit F: MonadError[F, Throwable]) {
-  /**
-  * @author Javier Cabrera-Arteaga on 2020-07-16
-  * Brought the InstructionWrapper class internal to Asm 
-  */
-
-  /*class PathWrapper[F[_]](val inner: AsmInst[F], val current:Int, 
-                          val next:Int,
-                          val listener: CodeCoverageListener[F],
-                          val functionName: Option[String])(implicit F: MonadError[F, Throwable])
-      extends AsmInst[F] {
-
-    listener.init(current, next, functionName)
-
-    /**
-     * Path Wrapper listens to all the decisions between the blocks.
-     * @param t
-     * @return
-     */
-    override def execute(t: Frame[F]): Continuation[F] = {
-      listener.before(current, next, functionName, t)
-      val result = inner.execute(t)
-      listener.after(current, next, functionName ,result)
-    }
-  }*/
-
-  class InstructionWrapper[F[_]](val inner: AsmInst[F], 
-                                 val index:Int,
-                                 val current:Int, 
-                                 val next:Int ,
-                                 val listener: InstructionListener[F],
-                                 val functionName: Option[String])(implicit F: MonadError[F, Throwable])
-      extends AsmInst[F] {
-
-    if(listener.covinst) {
-      listener.init(inner, index, functionName)
-    }
-    else {
-      listener.initPath(current, next, functionName)
-    }
-
-    override def execute(t: Frame[F]): Continuation[F] = {
-      if(listener.covinst){
-        listener.before(inner, index, functionName, t)
-        val result = inner.execute(t)
-        listener.after(inner, index, t, functionName, result)  
-      }
-      else{
-        //println(s"This is exshuative $index, ${inner.toString}")
-        listener.beforePath(current, next, functionName, t)
-        val result = inner.execute(t)
-        listener.afterPath(current, next, functionName, result) 
-      }  
-    }
-  }
 
   object Unop {
     def apply(unop: sy.Unop): AsmInst[F] =
@@ -2177,7 +2120,7 @@
       }
   }
 
-  class Call(val fidx: Int, val idx: Int) extends Invoking {
+  class Call(val fidx: Int) extends Invoking {
     def execute(thread: Frame[F]): Continuation[F] = {
       val f = thread.func(fidx)
       invoke(thread, f)
