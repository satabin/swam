/*
 * Copyright 2018 Lucas Satabin
 *
 * Licensed under the Apache License, Version 2.0 (the "License");
 * you may not use this file except in compliance with the License.
 * You may obtain a copy of the License at
 *
 *     http://www.apache.org/licenses/LICENSE-2.0
 *
 * Unless required by applicable law or agreed to in writing, software
 * distributed under the License is distributed on an "AS IS" BASIS,
 * WITHOUT WARRANTIES OR CONDITIONS OF ANY KIND, either express or implied.
 * See the License for the specific language governing permissions and
 * limitations under the License.
 */

package swam
package runtime

import java.nio.ByteBuffer

import cats._

import scala.language.higherKinds

/** All elements that are part of the interface of an instance must implement
  * this interface.
  *
  * Each specialization defines a specific WebAssembly type that can be imported
  * or exported.
  */
sealed trait Interface[F[_], +T <: Type] {

  /** Returns the type of this interface element. */
  def tpe: T

}

/** Functions must implement this interface to be used by Swam.
  *
  */
abstract class Function[F[_]] extends Interface[F, FuncType] {

  /** Invokes the function and returns its result.
    *
    * Implementations must not throw any exception but
    * must encapsulate their effect and failure in an instance of `F`.
    */
  def invoke(parameters: Vector[Value], m: Option[Memory[F]]): F[Option[Value]]

}

/** Globals must implement this interface to be used by Swam.
  *
  */
abstract class Global[F[_]] extends Interface[F, GlobalType] {

  /** Returns the global value.
    */
  def get: Value

  /** Sets the global value.
    *
    * Implementations must return a failed `F` if `v` is
    * not of the correct type or not mutable.
    */
  def set(v: Value): F[Unit]

}

/** Tables must implement this interface to be used by Swam.
  * This interface is unsafe, meaning that no exception is expected when
  * calling any method on it.
  *
  * This interface is '''not''' thread-safe, concurrent modifications may
  * lead to undefined behaviors.
  *
  */
trait Table[F[_]] extends Interface[F, TableType] {

  /** The size of this table in term of elements. */
  def size: Int

  /** Returns the function at the given index in the table.
    * The element may be `null`, even though Swam should never
    * encounter such problem.
    *
    * Implementations must initialize empty cells to `null`.
    */
  def apply(idx: Int): Function[F]

  /** Sets the function at the given index in the table.
    *
    * This method is used by Swam to initialize the table upon module
    * instantiation and should not be used otherwise.
    */
  def update(idx: Int, f: Function[F]): Unit
}

/** Memories must implement this interface to be used by Swam.
  *
  * This interface is unsafe, meaning that no exception is expected when
  * calling any method on it.
  * The Swam engine ensures that this does not occur by running only validated
  * WebAssembly code, where size constraints are checked before execution.
  * Implementations must respect the contract of each method.
  *
  * This interface is '''not''' thread-safe, concurrent access to the same
  * instance may lead to undefined behaviors.
  *
  * @define boundaries Implementations need not check for boundaries in this
  *                    method since the Swam engine already checks it.
  */
abstract class Memory[F[_]](implicit F: MonadError[F, Throwable]) extends Interface[F, MemType] {

  /** Returns the size in bytes of this memory instance. */
  def size: Int

  /** Tries to grow the available space by `by` pages.
    *
    * Instances should use the constant [[swam.runtime.pageSize]] to ensure
    * the correct page size is always used even if it changes in subsequent versions.
    * This method should never throw an exception. If growing is not possible,
    * whatever the reason, it must simply return `false`.
    */
  def grow(by: Int): F[Boolean] = F.catchNonFatal(unsafeGrow(by))
  def unsafeGrow(by: Int): Boolean

  /** Writes a byte at the given index in memory.
    *
    *  $boundaries
    */
  def writeByte(idx: Int, v: Byte): F[Unit] = F.catchNonFatal(unsafeWriteByte(idx, v))
  def unsafeWriteByte(idx: Int, v: Byte): Unit

  /** Reads a byte at the given index in memory.
    *
    *  $boundaries
    */
  def readByte(idx: Int): F[Byte] = F.catchNonFatal(unsafeReadByte(idx))
  def unsafeReadByte(idx: Int): Byte

  /** Writes a short at the given index in memory.
    *
    *  $boundaries
    */
  def writeShort(idx: Int, v: Short): F[Unit] = F.catchNonFatal(unsafeWriteShort(idx, v))
  def unsafeWriteShort(idx: Int, v: Short): Unit

  /** Reads a short at the given index in memory.
    *
    *  $boundaries
    */
  def readShort(idx: Int): F[Short] = F.catchNonFatal(unsafeReadShort(idx))
  def unsafeReadShort(idx: Int): Short

  /** Writes a integer at the given index in memory.
    *
    *  $boundaries
    */
  def writeInt(idx: Int, v: Int): F[Unit] = F.catchNonFatal(unsafeWriteInt(idx, v))
  def unsafeWriteInt(idx: Int, v: Int): Unit

  /** Reads a integer at the given index in memory.
    *
    *  $boundaries
    */
  def readInt(idx: Int): F[Int] = F.catchNonFatal(unsafeReadInt(idx))
  def unsafeReadInt(idx: Int): Int

  /** Writes a long at the given index in memory.
    *
    *  $boundaries
    */
  def writeLong(idx: Int, v: Long): F[Unit] = F.catchNonFatal(unsafeWriteLong(idx, v))
  def unsafeWriteLong(idx: Int, v: Long): Unit

  /** Reads a long at the given index in memory.
    *
    *  $boundaries
    */
  def readLong(idx: Int): F[Long] = F.catchNonFatal(unsafeReadLong(idx))
  def unsafeReadLong(idx: Int): Long

  /** Writes a float at the given index in memory.
    *
    *  $boundaries
    */
  def writeFloat(idx: Int, v: Float): F[Unit] = F.catchNonFatal(unsafeWriteFloat(idx, v))
  def unsafeWriteFloat(idx: Int, v: Float): Unit

  /** Reads a float at the given index in memory.
    *
    *  $boundaries
    */
  def readFloat(idx: Int): F[Float] = F.catchNonFatal(unsafeReadFloat(idx))
  def unsafeReadFloat(idx: Int): Float

  /** Writes a double at the given index in memory.
    *
    *  $boundaries
    */
  def writeDouble(idx: Int, v: Double): F[Unit] = F.catchNonFatal(unsafeWriteDouble(idx, v))
  def unsafeWriteDouble(idx: Int, v: Double): Unit

  /** Reads a double at the given index in memory.
    *
    *  $boundaries
    */
  def readDouble(idx: Int): F[Double] = F.catchNonFatal(unsafeReadDouble(idx))
  def unsafeReadDouble(idx: Int): Double

  /** Writes the bytes in the provided buffer at the given index in memory.
    *
    * This method is used by Swam to initialize the memory upon module
    * instantiation and should not be used otherwise.
    *
    *  $boundaries
    */
<<<<<<< HEAD
  def writeBytes(idx: Int, bytes: ByteBuffer): F[Unit] = F.catchNonFatal(unsafeWriteBytes(idx, bytes))
  def unsafeWriteBytes(idx: Int, bytes: ByteBuffer): Unit
}

=======
  def writeBytes(idx: Int, bytes: ByteBuffer): F[Unit]
}


>>>>>>> fff5f165
import scala.concurrent._
import java.util.concurrent.locks._

import config._

/** Tracers must implement this interface.
  * Also, tracers must provide and implementation of innerTrace method
<<<<<<< HEAD
  * Every trace event will be recorded in background, with the correct invocation order
  */
trait Tracer {

  //  Events must be written in order
  val locker = new ReentrantLock
  protected val conf: EngineConfiguration
  val regex = conf.tracer.filter.r

  // Relative time
  val now = System.nanoTime()

  /** Public method to record an event

    *  $boundaries
    */
  def traceEvent(eventName: String, args: Any*): Unit

  def group(args: Any*) = args.mkString(",")

  /** Make a background request on the event record call

    *  $boundaries
    */
  protected def executeOnBack(f: () => Unit) = {
    implicit val ec: ExecutionContext = ExecutionContext.global

    Future {
      blocking {
        try {
          locker.lock()
          f()
        } finally {
          locker.unlock()
        }
      }
    }

  }
}
=======
  * Every trace event will be recorded in background, with the correct invocation order 
  */

trait Tracer{

    //  Events must be written in order
    val locker = new ReentrantLock
    protected val conf: EngineConfiguration
    val regex = conf.tracer.filter.r

    // Relative time
    val now = System.nanoTime()
  
   /** Public method to record an event
   
    *  $boundaries
    */
    def traceEvent(eventName: String, args: Any*): Unit
  
  
    /** Make a background request on the event record call
   
    *  $boundaries
    */
    protected def executeOnBack(f: () => Unit) = {
       implicit val ec: ExecutionContext = ExecutionContext.global
       
      Future {
        blocking{
          try{
            locker.lock()
            f()
          }
          finally{
            locker.unlock()
          }
        }
      }
  
    }
  }
>>>>>>> fff5f165
<|MERGE_RESOLUTION|>--- conflicted
+++ resolved
@@ -217,17 +217,10 @@
     *
     *  $boundaries
     */
-<<<<<<< HEAD
   def writeBytes(idx: Int, bytes: ByteBuffer): F[Unit] = F.catchNonFatal(unsafeWriteBytes(idx, bytes))
   def unsafeWriteBytes(idx: Int, bytes: ByteBuffer): Unit
 }
 
-=======
-  def writeBytes(idx: Int, bytes: ByteBuffer): F[Unit]
-}
-
-
->>>>>>> fff5f165
 import scala.concurrent._
 import java.util.concurrent.locks._
 
@@ -235,7 +228,6 @@
 
 /** Tracers must implement this interface.
   * Also, tracers must provide and implementation of innerTrace method
-<<<<<<< HEAD
   * Every trace event will be recorded in background, with the correct invocation order
   */
 trait Tracer {
@@ -276,7 +268,15 @@
 
   }
 }
-=======
+
+
+import scala.concurrent._
+import java.util.concurrent.locks._
+
+import config._
+
+/** Tracers must implement this interface.
+  * Also, tracers must provide and implementation of innerTrace method
   * Every trace event will be recorded in background, with the correct invocation order 
   */
 
@@ -317,5 +317,4 @@
       }
   
     }
-  }
->>>>>>> fff5f165
+  }