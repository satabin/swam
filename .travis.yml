--- conflicted
+++ resolved
@@ -11,14 +11,7 @@
       script:
         -  python -m SimpleHTTPServer 8080 &
         - ./millw runtime.compile
-<<<<<<< HEAD
-        - ./millw all runtime.test.{low,high,tracer}
-        - ./millw runtime.scoverage.xmlReport
-      after_success:
-        - bash <(curl -s https://codecov.io/bash) || echo "Codecov did not collect coverage reports"
-=======
         - ./millw all runtime.test
->>>>>>> f06882f0
     - script:
         - ./millw runtime.compile
         - ./millw examples.mdoc
